[package]
name = "chorus"
version = "0.1.0"
license = "AGPL-3"
edition = "2021"

[dependencies]
<<<<<<< HEAD
tokio = {version = "1.27.0", features = ["rt", "macros", "rt-multi-thread"]}
serde = {version = "1.0.163", features = ["derive"]}
serde_json = {version= "1.0.96", features = ["raw_value"]}
serde-aux = "4.2.0"
=======
tokio = {version = "1.28.1", features = ["rt", "macros", "rt-multi-thread", "full"]}
serde = {version = "1.0.162", features = ["derive"]}
serde_json = { version = "1.0.96", features = ["raw_value"] }
serde_repr = "0.1.12"
>>>>>>> 8d162f26
reqwest = {version = "0.11.16", features = ["multipart"]}
url = "2.3.1"
chrono = {version = "0.4.24", features = ["serde"]}
regex = "1.7.3"
custom_error = "1.9.2"
native-tls = "0.2.11"
tokio-tungstenite = {version = "0.19.0", features = ["native-tls"]}
futures-util = "0.3.28"
http = "0.2.9"
openssl = "0.10.52"
base64 = "0.21.2"
hostname = "0.3.1"
bitflags = { version = "2.2.1", features = ["serde"] }
atomic = "0.5.3"
bigdecimal = "0.3.1"
num-bigint = "0.4.3"
lazy_static = "1.4.0"
poem = { version = "1.3.55", optional = true }
sqlx = { version = "0.6.3", features = ["mysql", "sqlite", "json", "chrono", "ipnetwork", "runtime-tokio-native-tls", "any"], optional = true }
thiserror = "1.0.40"
jsonwebtoken = "8.3.0"

[dev-dependencies]
lazy_static = "1.4.0"<|MERGE_RESOLUTION|>--- conflicted
+++ resolved
@@ -5,17 +5,11 @@
 edition = "2021"
 
 [dependencies]
-<<<<<<< HEAD
-tokio = {version = "1.27.0", features = ["rt", "macros", "rt-multi-thread"]}
+tokio = {version = "1.28.1", features = ["rt", "macros", "rt-multi-thread", "full"]}
 serde = {version = "1.0.163", features = ["derive"]}
 serde_json = {version= "1.0.96", features = ["raw_value"]}
 serde-aux = "4.2.0"
-=======
-tokio = {version = "1.28.1", features = ["rt", "macros", "rt-multi-thread", "full"]}
-serde = {version = "1.0.162", features = ["derive"]}
-serde_json = { version = "1.0.96", features = ["raw_value"] }
 serde_repr = "0.1.12"
->>>>>>> 8d162f26
 reqwest = {version = "0.11.16", features = ["multipart"]}
 url = "2.3.1"
 chrono = {version = "0.4.24", features = ["serde"]}
