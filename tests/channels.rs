use chorus::types::{
    self, Channel, GetChannelMessagesSchema, MessageSendSchema, PermissionFlags,
    PermissionOverwrite, PrivateChannelCreateSchema, RelationshipType, Snowflake,
};

mod common;

#[tokio::test]
async fn get_channel() {
    let mut bundle = common::setup().await;
    let bundle_channel = bundle.channel.read().unwrap().clone();
    let bundle_user = &mut bundle.user;

    assert_eq!(
        bundle_channel,
        Channel::get(bundle_user, bundle_channel.id).await.unwrap()
    );
    common::teardown(bundle).await
}

#[tokio::test]
async fn delete_channel() {
    let mut bundle = common::setup().await;
    let channel_guard = bundle.channel.write().unwrap().clone();
    let result = Channel::delete(channel_guard, &mut bundle.user).await;
    assert!(result.is_ok());
    common::teardown(bundle).await
}

#[tokio::test]
async fn modify_channel() {
    const CHANNEL_NAME: &str = "beepboop";
    let mut bundle = common::setup().await;
    let channel = &mut bundle.channel.read().unwrap().clone();
    let modify_data: types::ChannelModifySchema = types::ChannelModifySchema {
        name: Some(CHANNEL_NAME.to_string()),
        channel_type: None,
        topic: None,
        icon: None,
        bitrate: None,
        user_limit: None,
        rate_limit_per_user: None,
        position: None,
        permission_overwrites: None,
        parent_id: None,
        nsfw: None,
        rtc_region: None,
        default_auto_archive_duration: None,
        default_reaction_emoji: None,
        flags: None,
        default_thread_rate_limit_per_user: None,
        video_quality_mode: None,
    };
<<<<<<< HEAD
    let modified_channel = Channel::modify(channel, modify_data, &mut bundle.user)
=======
    let modified_channel = Channel::modify(modify_data, channel.id, &mut bundle.user)
>>>>>>> dad419c1
        .await
        .unwrap();
    assert_eq!(modified_channel.name, Some(CHANNEL_NAME.to_string()));

    let permission_override = PermissionFlags::from_vec(Vec::from([
        PermissionFlags::MANAGE_CHANNELS,
        PermissionFlags::MANAGE_MESSAGES,
    ]));
    let user_id: types::Snowflake = bundle.user.object.read().unwrap().id;
    let permission_override = PermissionOverwrite {
        id: user_id,
        overwrite_type: "1".to_string(),
        allow: permission_override,
        deny: "0".to_string(),
    };
    let channel_id: Snowflake = bundle.channel.read().unwrap().id;
    Channel::edit_permissions(&mut bundle.user, channel_id, permission_override.clone())
        .await
        .unwrap();

    Channel::delete_permission(&mut bundle.user, channel_id, permission_override.id)
        .await
        .unwrap();

    common::teardown(bundle).await
}

#[tokio::test]
async fn get_channel_messages() {
    let mut bundle = common::setup().await;
    let channel_id: Snowflake = bundle.channel.read().unwrap().id;
    // First create some messages to read
    for _ in 0..10 {
        let _ = bundle
            .user
            .send_message(
                MessageSendSchema {
                    content: Some("A Message!".to_string()),
                    ..Default::default()
                },
                channel_id,
            )
            .await
            .unwrap();
    }

    assert_eq!(
        Channel::messages(
            GetChannelMessagesSchema::before(Snowflake::generate()),
            channel_id,
            &mut bundle.user,
        )
        .await
        .unwrap()
        .len(),
        10
    );

    // around is currently bugged in spacebar: https://github.com/spacebarchat/server/issues/1072
    // assert_eq!(
    //     Channel::messages(
    //         GetChannelMessagesSchema::around(Snowflake::generate()).limit(10),
    //         bundle.channel.id,
    //         &mut bundle.user,
    //     )
    //     .await
    //     .unwrap()
    //     .len(),
    //     5
    // );

    assert!(Channel::messages(
        GetChannelMessagesSchema::after(Snowflake::generate()),
        channel_id,
        &mut bundle.user,
    )
    .await
    .unwrap()
    .is_empty());

    common::teardown(bundle).await
}

#[tokio::test]
async fn create_dm() {
    let mut bundle = common::setup().await;
    let other_user = bundle.create_user("integrationtestuser2").await;
    let user = &mut bundle.user;
    let private_channel_create_schema = PrivateChannelCreateSchema {
        recipients: Some(Vec::from([other_user.object.read().unwrap().id])),
        access_tokens: None,
        nicks: None,
    };
    let dm_channel = user
        .create_private_channel(private_channel_create_schema)
        .await
        .unwrap();
    assert!(dm_channel.recipients.is_some());
    assert_eq!(
        dm_channel
            .recipients
            .as_ref()
            .unwrap()
            .get(0)
            .unwrap()
            .read()
            .unwrap()
            .id
            .clone(),
        other_user.object.read().unwrap().id
    );
    assert_eq!(
        dm_channel
            .recipients
            .as_ref()
            .unwrap()
            .get(1)
            .unwrap()
            .read()
            .unwrap()
            .id
            .clone(),
        user.object.read().unwrap().id.clone()
    );
    common::teardown(bundle).await;
}

// #[tokio::test]
// TODO This test currently is broken due to an issue with the Spacebar Server.
#[allow(dead_code)]
async fn remove_add_person_from_to_dm() {
    let mut bundle = common::setup().await;
    let mut other_user = bundle.create_user("integrationtestuser2").await;
    let mut third_user = bundle.create_user("integrationtestuser3").await;
    let third_user_id = third_user.object.read().unwrap().id;
    let other_user_id = other_user.object.read().unwrap().id;
    let user_id = bundle.user.object.read().unwrap().id;
    let user = &mut bundle.user;
    let private_channel_create_schema = PrivateChannelCreateSchema {
        recipients: Some(Vec::from([other_user_id, third_user_id])),
        access_tokens: None,
        nicks: None,
    };
    let dm_channel = user
        .create_private_channel(private_channel_create_schema)
        .await
        .unwrap(); // Creates the Channel and stores the response Channel object
    dm_channel
        .remove_channel_recipient(other_user_id, user)
        .await
        .unwrap();
    assert!(dm_channel.recipients.as_ref().unwrap().get(1).is_none());
    other_user
        .modify_user_relationship(user_id, RelationshipType::Friends)
        .await
        .unwrap();
    user.modify_user_relationship(other_user_id, RelationshipType::Friends)
        .await
        .unwrap();
    third_user
        .modify_user_relationship(user_id, RelationshipType::Friends)
        .await
        .unwrap();
    user.modify_user_relationship(third_user_id, RelationshipType::Friends)
        .await
        .unwrap();
    // Users 1-2 and 1-3 are now friends
    dm_channel
        .add_channel_recipient(other_user_id, user, None)
        .await
        .unwrap();
    assert!(dm_channel.recipients.is_some());
    assert_eq!(
        dm_channel
            .recipients
            .as_ref()
            .unwrap()
            .get(0)
            .unwrap()
            .read()
            .unwrap()
            .id,
        other_user_id
    );
    assert_eq!(
        dm_channel
            .recipients
            .as_ref()
            .unwrap()
            .get(1)
            .unwrap()
            .read()
            .unwrap()
            .id,
        user_id
    );
}<|MERGE_RESOLUTION|>--- conflicted
+++ resolved
@@ -51,13 +51,7 @@
         default_thread_rate_limit_per_user: None,
         video_quality_mode: None,
     };
-<<<<<<< HEAD
-    let modified_channel = Channel::modify(channel, modify_data, &mut bundle.user)
-=======
-    let modified_channel = Channel::modify(modify_data, channel.id, &mut bundle.user)
->>>>>>> dad419c1
-        .await
-        .unwrap();
+    let modified_channel = channel.modify(modify_data, &mut bundle.user).await.unwrap();
     assert_eq!(modified_channel.name, Some(CHANNEL_NAME.to_string()));
 
     let permission_override = PermissionFlags::from_vec(Vec::from([
