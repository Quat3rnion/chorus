--- conflicted
+++ resolved
@@ -1,12 +1,7 @@
+use crate::types::events::WebSocketEvent;
 use serde::{Deserialize, Serialize};
 
-<<<<<<< HEAD
-#[derive(Debug, Deserialize, Serialize, Default, Clone)]
-=======
-use crate::types::events::WebSocketEvent;
-
 #[derive(Debug, Deserialize, Serialize, Default)]
->>>>>>> dc02d74f
 pub struct GatewayResume {
     pub token: String,
     pub session_id: String,
