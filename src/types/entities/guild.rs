--- conflicted
+++ resolved
@@ -33,12 +33,8 @@
     pub roles: Vec<RoleObject>,
     #[cfg_attr(feature = "sqlx", sqlx(skip))]
     pub emojis: Vec<Emoji>,
-<<<<<<< HEAD
+    #[cfg_attr(feature = "sqlx", sqlx(skip))]
     pub features: Option<Vec<String>>,
-=======
-    #[cfg_attr(feature = "sqlx", sqlx(skip))]
-    pub features: Vec<String>,
->>>>>>> f7d5dc2b
     pub application_id: Option<String>,
     pub system_channel_id: Option<Snowflake>,
     pub system_channel_flags: Option<u8>,
@@ -61,13 +57,8 @@
     pub welcome_screen: Option<sqlx::types::Json<WelcomeScreenObject>>,
     #[cfg(not(feature = "sqlx"))]
     pub welcome_screen: Option<WelcomeScreenObject>,
-<<<<<<< HEAD
     pub nsfw_level: Option<u8>,
-    pub nsfw: Option<bool>,
-=======
-    pub nsfw_level: u8,
     #[cfg_attr(feature = "sqlx", sqlx(skip))]
->>>>>>> f7d5dc2b
     pub stickers: Option<Vec<Sticker>>,
     pub premium_progress_bar_enabled: Option<bool>,
     #[cfg_attr(feature = "sqlx", sqlx(skip))]
@@ -86,11 +77,6 @@
     pub webhooks: Option<Vec<Webhook>>,
     pub mfa_level: Option<u8>,
     pub region: Option<String>,
-<<<<<<< HEAD
-    pub unavailable: Option<bool>,
-    pub parent: Option<String>,
-=======
->>>>>>> f7d5dc2b
 }
 
 /// See https://docs.spacebar.chat/routes/#get-/guilds/-guild_id-/bans/-user-
