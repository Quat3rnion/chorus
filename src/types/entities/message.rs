--- conflicted
+++ resolved
@@ -26,13 +26,9 @@
     #[cfg_attr(feature = "sqlx", sqlx(skip))]
     pub author: Option<PublicUser>,
     pub content: Option<String>,
-<<<<<<< HEAD
     // #[serde(with = "ts_seconds_str")]
     pub timestamp: DateTime<Utc>,
     // #[serde(with = "ts_seconds_option_str")]
-=======
-    pub timestamp: DateTime<Utc>,
->>>>>>> eb087938
     pub edited_timestamp: Option<DateTime<Utc>>,
     pub tts: Option<bool>,
     pub mention_everyone: bool,
@@ -258,62 +254,4 @@
     #[serde(rename = "type")]
     pub activity_type: i64,
     pub party_id: Option<String>,
-}
-
-#[cfg(test)]
-mod tests {
-    #[test]
-    fn test_deserialize_message() {
-        let raw = r#"{
-        "id":"1246967362553443002",
-        "channel_id":"1246967361836216935",
-        "guild_id":"1246967361001550368",
-        "author":{
-            "username":"integrationtestuser",
-            "discriminator":"3864",
-            "id":"1246967359860699591",
-            "public_flags":0,
-            "avatar":null,
-            "accent_color":null,
-            "banner":null,
-            "bio":"",
-            "bot":false,
-            "premium_since":"2024-06-02T23:23:06.124+00:00",
-            "premium_type":2,
-            "theme_colors":null,
-            "pronouns":null
-        },
-        "member":{
-            "index":142,
-            "id":"1246967359860699591",
-            "guild_id":"1246967361001550368",
-            "nick":null,
-            "joined_at":"2024-06-02T23:23:06.526+00:00",
-            "premium_since":null,"deaf":false,"mute":false,"pending":false,
-            "last_message_id":null,
-            "joined_by":null,
-            "avatar":null,
-            "banner":null,
-            "bio":"",
-            "theme_colors":null,
-            "pronouns":null,
-            "communication_disabled_until":null,
-            "roles":[]
-        },
-        "content":"A Message!",
-        "timestamp":"2024-06-02T23:23:06.762+00:00",
-        "edited_timestamp":null,
-        "tts":false,
-        "mention_everyone":false,
-        "mentions":[],
-        "mention_roles":[],
-        "attachments":[],
-        "embeds":[],
-        "reactions":[],
-        "pinned":false,
-        "type":0,
-        "flags":null
-    }"#;
-        let message: super::Message = serde_json::from_str(raw).unwrap();
-    }
 }