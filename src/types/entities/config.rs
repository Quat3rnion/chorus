// This Source Code Form is subject to the terms of the Mozilla Public
// License, v. 2.0. If a copy of the MPL was not distributed with this
// file, You can obtain one at http://mozilla.org/MPL/2.0/.

use serde::{Deserialize, Serialize};
use serde_json::Value;
#[cfg(feature = "sqlx")]
use sqlx::FromRow;

#[derive(Debug, Serialize, Deserialize)]
#[cfg_attr(feature = "sqlx", derive(FromRow))]
pub struct ConfigEntity {
    pub key: String,
    pub value: Option<Value>,
}

impl ConfigEntity {
<<<<<<< HEAD
    // RAGC: not sure about this, but it performs an "expensive" to_string opeartion, resulting in
    // "borrowed -> owned" ownership
    pub fn to_string(&self) -> Option<String> {
        let Some(v) = self.value.as_ref() else {
            return None;
        };
        Some(v.as_str().expect("value is not a string").to_string())
=======
    pub fn as_string(&self) -> Option<String> {
        let v = self.value.as_ref()?;
        let v = v.as_str()?;
        Some(v.to_string())
>>>>>>> 319748c0
    }

    // RAGC: Is this proper naming?
    // If you check https://rust-lang.github.io/api-guidelines/naming.html#c-conv
    //
    // as_* should be "borrowed -> borrowed" ownership;
    // This has "borrowed -> owned" ownership, yet isn't a to_*, because it isn't expensive.
    // It seems the inner serde type has the same issue, so I am happy to just leave this be
    pub fn as_bool(&self) -> Option<bool> {
        let v = self.value.as_ref()?;
        let v = v.as_bool()?;
        Some(v)
    }

    pub fn as_int(&self) -> Option<i64> {
        let v = self.value.as_ref()?;
        let v = v.as_i64()?;
        Some(v)
    }
}<|MERGE_RESOLUTION|>--- conflicted
+++ resolved
@@ -15,20 +15,12 @@
 }
 
 impl ConfigEntity {
-<<<<<<< HEAD
-    // RAGC: not sure about this, but it performs an "expensive" to_string opeartion, resulting in
+    // RAGC: not sure about this, but it performs an "expensive" to_string operation, resulting in
     // "borrowed -> owned" ownership
-    pub fn to_string(&self) -> Option<String> {
-        let Some(v) = self.value.as_ref() else {
-            return None;
-        };
-        Some(v.as_str().expect("value is not a string").to_string())
-=======
     pub fn as_string(&self) -> Option<String> {
         let v = self.value.as_ref()?;
         let v = v.as_str()?;
         Some(v.to_string())
->>>>>>> 319748c0
     }
 
     // RAGC: Is this proper naming?
