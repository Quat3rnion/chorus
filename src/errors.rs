--- conflicted
+++ resolved
@@ -70,7 +70,6 @@
     InvalidAPIVersion = "You sent an invalid Gateway version",
     InvalidIntents = "You sent an invalid intent",
     DisallowedIntents = "You sent a disallowed intent. You may have tried to specify an intent that you have not enabled or are not approved for",
-<<<<<<< HEAD
 
     // Errors when initiating a gateway connection
     CannotConnect{error: String} = "Cannot connect due to a tungstenite error: {error}",
@@ -99,17 +98,11 @@
     DisconnectedError = "Channel was deleted, you were kicked, voice server changed, or the main gateway session was dropped. Should not reconnect.",
     VoiceServerCrashedError = "The server crashed, try resuming",
     UnknownEncryptionModeError = "Server failed to decrypt data",
-=======
->>>>>>> 07f283a2
 
     // Errors when initiating a gateway connection
     CannotConnect{error: String} = "Cannot connect due to a tungstenite error: {error}",
     NonHelloOnInitiate{opcode: u8} = "Received non hello on initial gateway connection ({opcode}), something is definitely wrong",
 
     // Other misc errors
-<<<<<<< HEAD
-    UnexpectedOpcodeReceivedError{opcode: u8} = "Received an opcode we weren't expecting to receive: {opcode}"
-=======
     UnexpectedOpcodeReceived{opcode: u8} = "Received an opcode we weren't expecting to receive: {opcode}",
->>>>>>> 07f283a2
 }