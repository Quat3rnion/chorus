--- conflicted
+++ resolved
@@ -1,12 +1,7 @@
-<<<<<<< HEAD
-use std::sync::Arc;
-use std::thread;
-=======
-
-
-
-
->>>>>>> c4b15b5b
+
+
+
+
 
 use crate::api::types::*;
 use crate::api::WebSocketEvent;
@@ -14,22 +9,13 @@
 use crate::gateway::events::Events;
 use crate::URLBundle;
 
-<<<<<<< HEAD
-use futures_util::stream::{FilterMap, SplitSink, SplitStream};
-use futures_util::SinkExt;
-=======
->>>>>>> c4b15b5b
 use futures_util::StreamExt;
 use native_tls::TlsConnector;
 use reqwest::Url;
 use serde::Deserialize;
 use serde::Serialize;
-<<<<<<< HEAD
-use serde_json::from_str;
-=======
-
-
->>>>>>> c4b15b5b
+
+
 use tokio::io;
 use tokio::net::TcpStream;
 use tokio::sync::mpsc::{channel, Receiver, Sender};
@@ -109,30 +95,14 @@
             while let Some(msg) = shared_channel_read.lock().await.recv().await {
                 write_tx.send(msg).await.unwrap();
             }
-
-<<<<<<< HEAD
-            let event = while let Some(msg) = write_rx.next().await {
-                shared_channel_write
-                    .lock()
-                    .await
-                    .send(msg.unwrap())
-                    .await
-                    .unwrap();
-            };
-        });
-
-        WebSocketConnection {
-            tx: clone_shared_channel_write,
-            rx: clone_shared_channel_read,
-        }
-=======
+        };
+
         Ok(Gateway {
             url: websocket_url,
             token,
             events: Events::default(),
             socket: ws_stream,
         })
->>>>>>> c4b15b5b
     }
 }
 
