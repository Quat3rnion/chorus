use http::header::CONTENT_DISPOSITION;
use http::HeaderMap;
use reqwest::{multipart, Client};
use serde_json::to_string;

use crate::api::LimitType;
use crate::errors::ChorusResult;
use crate::instance::UserMeta;
use crate::ratelimiter::ChorusRequest;
use crate::types::{Message, MessageSendSchema, Snowflake};

impl Message {
<<<<<<< HEAD
    /// Sends a message to the Spacebar server.
    /// # Arguments
    /// * `url_api` - The URL of the Spacebar server's API.
    /// * `message` - The [`Message`] that will be sent to the Spacebar server.
    /// # Errors
    /// * [`crate::errors::ChorusError`] - If the message cannot be sent.
    pub async fn send(
        user: &mut UserMeta,
        channel_id: Snowflake,
        message: &mut MessageSendSchema,
        files: Option<Vec<PartialDiscordFileAttachment>>,
    ) -> ChorusResult<Message> {
=======
    pub async fn send(
        user: &mut UserMeta,
        channel_id: Snowflake,
        mut message: MessageSendSchema,
    ) -> Result<Message, crate::errors::ChorusError> {
>>>>>>> 776efce4
        let url_api = user.belongs_to.borrow().urls.api.clone();

        if message.attachments.is_none() {
            let chorus_request = ChorusRequest {
                request: Client::new()
                    .post(format!("{}/channels/{}/messages/", url_api, channel_id))
                    .bearer_auth(user.token())
                    .body(to_string(&message).unwrap()),
                limit_type: LimitType::Channel(channel_id),
            };
            chorus_request.deserialize_response::<Message>(user).await
        } else {
            for (index, attachment) in message.attachments.iter_mut().enumerate() {
                attachment.get_mut(index).unwrap().set_id(index as i16);
            }
            let mut form = reqwest::multipart::Form::new();
            let payload_json = to_string(&message).unwrap();
            let payload_field = reqwest::multipart::Part::text(payload_json);

            form = form.part("payload_json", payload_field);

            for (index, attachment) in message.attachments.unwrap().into_iter().enumerate() {
                let (attachment_content, current_attachment) = attachment.move_content();
                let (attachment_filename, _) = current_attachment.move_filename();
                let part_name = format!("files[{}]", index);
                let content_disposition = format!(
                    "form-data; name=\"{}\"'; filename=\"{}\"",
                    part_name, &attachment_filename
                );
                let mut header_map = HeaderMap::new();
                header_map.insert(CONTENT_DISPOSITION, content_disposition.parse().unwrap());

                let part = multipart::Part::bytes(attachment_content)
                    .file_name(attachment_filename)
                    .headers(header_map);

                form = form.part(part_name, part);
            }

            let chorus_request = ChorusRequest {
                request: Client::new()
                    .post(format!("{}/channels/{}/messages/", url_api, channel_id))
                    .bearer_auth(user.token())
                    .multipart(form),
                limit_type: LimitType::Channel(channel_id),
            };
            chorus_request.deserialize_response::<Message>(user).await
        }
    }
}

impl UserMeta {
<<<<<<< HEAD
    /// Sends a message to the Spacebar server.
    /// # Arguments
    /// * `url_api` - The URL of the Spacebar server's API.
    /// * `message` - The [`Message`] that will be sent to the Spacebar server.
    /// # Errors
    /// * [`crate::errors::ChorusError`] - If the message cannot be sent.
    /// # Notes
    /// Shorthand call for Message::send()
=======
>>>>>>> 776efce4
    pub async fn send_message(
        &mut self,
        message: MessageSendSchema,
        channel_id: Snowflake,
<<<<<<< HEAD
        files: Option<Vec<PartialDiscordFileAttachment>>,
    ) -> ChorusResult<Message> {
        Message::send(self, channel_id, message, files).await
=======
    ) -> Result<Message, crate::errors::ChorusError> {
        Message::send(self, channel_id, message).await
>>>>>>> 776efce4
    }
}<|MERGE_RESOLUTION|>--- conflicted
+++ resolved
@@ -10,26 +10,12 @@
 use crate::types::{Message, MessageSendSchema, Snowflake};
 
 impl Message {
-<<<<<<< HEAD
     /// Sends a message to the Spacebar server.
-    /// # Arguments
-    /// * `url_api` - The URL of the Spacebar server's API.
-    /// * `message` - The [`Message`] that will be sent to the Spacebar server.
-    /// # Errors
-    /// * [`crate::errors::ChorusError`] - If the message cannot be sent.
-    pub async fn send(
-        user: &mut UserMeta,
-        channel_id: Snowflake,
-        message: &mut MessageSendSchema,
-        files: Option<Vec<PartialDiscordFileAttachment>>,
-    ) -> ChorusResult<Message> {
-=======
     pub async fn send(
         user: &mut UserMeta,
         channel_id: Snowflake,
         mut message: MessageSendSchema,
-    ) -> Result<Message, crate::errors::ChorusError> {
->>>>>>> 776efce4
+    ) -> ChorusResult<Message> {
         let url_api = user.belongs_to.borrow().urls.api.clone();
 
         if message.attachments.is_none() {
@@ -82,28 +68,14 @@
 }
 
 impl UserMeta {
-<<<<<<< HEAD
     /// Sends a message to the Spacebar server.
-    /// # Arguments
-    /// * `url_api` - The URL of the Spacebar server's API.
-    /// * `message` - The [`Message`] that will be sent to the Spacebar server.
-    /// # Errors
-    /// * [`crate::errors::ChorusError`] - If the message cannot be sent.
     /// # Notes
     /// Shorthand call for Message::send()
-=======
->>>>>>> 776efce4
     pub async fn send_message(
         &mut self,
         message: MessageSendSchema,
         channel_id: Snowflake,
-<<<<<<< HEAD
-        files: Option<Vec<PartialDiscordFileAttachment>>,
-    ) -> ChorusResult<Message> {
-        Message::send(self, channel_id, message, files).await
-=======
-    ) -> Result<Message, crate::errors::ChorusError> {
+    ) -> ChorusResult<Message, crate::errors::ChorusError> {
         Message::send(self, channel_id, message).await
->>>>>>> 776efce4
     }
 }